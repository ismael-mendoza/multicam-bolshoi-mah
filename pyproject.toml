[build-system]
requires      = ["setuptools>=45"]
build-backend = "setuptools.build_meta"


[project]
name = "multicam_bolshoi"
authors = [{ name = "Ismael Mendoza" }]
description = "Studies of relationship between dark matter halo present-day properties and their growth."
version = "0.0.1"
license = { file = "LICENSE" }
readme = "README.md"
dependencies = [
  "astropy >=4.3.1",
  "click >=8.0.0",
  "colossus >=1.2.19",
  "corner >=2.2.1",
  "findiff >=0.8.9",
  "lmfit >=1.0.3",
  "matplotlib >=3.6.1",
  "numpy >=1.22.0",
  "scikit-learn >=1.0.0",
  "scipy >=1.7.3",
  "tqdm >=4.63.0",
  "h5py >=3.9.0",
  "pandas >=2.1.1",
  "multicam",
]
requires-python = ">= 3.11"

<<<<<<< HEAD
[tool.uv.sources]
multicam = { git = "https://github.com/ismael-mendoza/multicam", branch = 'main' }
=======
[tool.poetry.dependencies]
astropy = ">=4.3.1"
click = ">=8.0.0"
colossus = ">=1.2.19"
corner = ">=2.2.1"
findiff = ">=0.8.9"
lmfit = ">=1.0.3"
matplotlib = ">=3.5.1, !=3.6.0"
numpy = ">=1.22.0"
python = ">=3.9,<3.12"
scikit-learn = ">=1.0.0"
scipy = ">=1.7.3"
tqdm = ">=4.63.0"
h5py = "^3.9.0"
pandas = "^2.1.1"
tables = "^3.9.1"

[tool.poetry.dev-dependencies]
pminh = { git = "https://github.com/ismael-mendoza/minnow", branch = "master", markers = "sys_platform == 'linux'" }
Cython = ">=0.29.24"
black = ">=22.1.0"
flake8 = ">=4.0.1"
isort = ">=5.10.1"
jupyter-contrib-nbextensions = ">=0.5.1"
mistune = ">=2.0.3"
pre-commit = ">=2.16.0"
pytest = ">=6.2.5"
pytest-cov = ">=2.12.1"

[tool.poetry.urls]
"Bug Tracker" = "https://github.com/ismael-mendoza/multicam/issues"
>>>>>>> 15f2b247

[project.optional-dependencies]
dev     = ["pytest", "ruff", "ipython", "ipykernel", "jupyter"]
diffmah = ["diffmah>=0.7.0"]


[project.urls]
home = "https://github.com/ismael-mendoza/multicam-bolshoi-mah"

[tool.setuptools.packages.find]
include = ["multicam*"]

[tool.ruff]
exclude = [
  ".bzr",
  ".direnv",
  ".eggs",
  ".git",
  ".git-rewrite",
  ".hg",
  ".ipynb_checkpoints",
  ".mypy_cache",
  ".nox",
  ".pants.d",
  ".pyenv",
  ".pytest_cache",
  ".pytype",
  ".ruff_cache",
  ".svn",
  ".tox",
  ".venv",
  ".vscode",
  "__pypackages__",
  "_build",
  "buck-out",
  "build",
  "dist",
  "node_modules",
  "site-packages",
  "venv",
]


# Same as Black.
line-length  = 88
indent-width = 4

# Assume Python 3.12
target-version = "py312"

[tool.ruff.format]
# Like Black, use double quotes for strings.
quote-style = "double"

# Like Black, indent with spaces, rather than tabs.
indent-style = "space"

# Like Black, respect magic trailing commas.
skip-magic-trailing-comma = false

# Like Black, automatically detect the appropriate line ending.
line-ending = "auto"

exclude = ["*.ipynb"]


[tool.ruff.lint]
select = ["E", "F", "I", "W", "B", "SIM", "PLE", "PLC", "PLW", "RUF"]
ignore = [
  "C901",    # I want to decide what is 'too' complex
  "E501",    # I don't care about formatting docstrings
  "E731",    # I like lambda's sometimes
  "PLC0206", # too picky, not always useful
  "RUF027",  # does not account for shell scripts correctly
  "RUF052",  # I find underscore variables useful
]
preview = true
exclude = ["*.ipynb", "**__init__.py"]


[tool.pytest.ini_options]
minversion = "6.0"
testpaths  = ['tests']<|MERGE_RESOLUTION|>--- conflicted
+++ resolved
@@ -27,48 +27,12 @@
   "multicam",
 ]
 requires-python = ">= 3.11"
-
-<<<<<<< HEAD
 [tool.uv.sources]
 multicam = { git = "https://github.com/ismael-mendoza/multicam", branch = 'main' }
-=======
-[tool.poetry.dependencies]
-astropy = ">=4.3.1"
-click = ">=8.0.0"
-colossus = ">=1.2.19"
-corner = ">=2.2.1"
-findiff = ">=0.8.9"
-lmfit = ">=1.0.3"
-matplotlib = ">=3.5.1, !=3.6.0"
-numpy = ">=1.22.0"
-python = ">=3.9,<3.12"
-scikit-learn = ">=1.0.0"
-scipy = ">=1.7.3"
-tqdm = ">=4.63.0"
-h5py = "^3.9.0"
-pandas = "^2.1.1"
-tables = "^3.9.1"
-
-[tool.poetry.dev-dependencies]
-pminh = { git = "https://github.com/ismael-mendoza/minnow", branch = "master", markers = "sys_platform == 'linux'" }
-Cython = ">=0.29.24"
-black = ">=22.1.0"
-flake8 = ">=4.0.1"
-isort = ">=5.10.1"
-jupyter-contrib-nbextensions = ">=0.5.1"
-mistune = ">=2.0.3"
-pre-commit = ">=2.16.0"
-pytest = ">=6.2.5"
-pytest-cov = ">=2.12.1"
-
-[tool.poetry.urls]
-"Bug Tracker" = "https://github.com/ismael-mendoza/multicam/issues"
->>>>>>> 15f2b247
 
 [project.optional-dependencies]
 dev     = ["pytest", "ruff", "ipython", "ipykernel", "jupyter"]
 diffmah = ["diffmah>=0.7.0"]
-
 
 [project.urls]
 home = "https://github.com/ismael-mendoza/multicam-bolshoi-mah"
